--- conflicted
+++ resolved
@@ -1,17 +1,9 @@
 // A beautiful, clickable map, propogates user clicks as coord upwards
-<<<<<<< HEAD
 import React, {useCallback, useEffect, useRef, useState} from 'react';
 import {Map as MLMap, Marker, NavigationControl} from '@vis.gl/react-maplibre';
 import type {MapLayerMouseEvent} from 'maplibre-gl';
 import Timeline, {type TimelineEvent, type TimelineHandle} from './Timeline';
 import {proSearchText} from './PPX';
-=======
-import React, { useCallback, useEffect, useRef, useState } from 'react';
-import { Map as MLMap, Marker, NavigationControl } from '@vis.gl/react-maplibre';
-import type { MapLayerMouseEvent } from 'maplibre-gl';
-import Timeline, { type TimelineEvent, type TimelineHandle } from './Timeline';
-import { proSearchText } from './PPX';
->>>>>>> fbd8d7a6
 
 type ClickedCoord = {
     lat: number;
@@ -48,10 +40,7 @@
     const [ppxLoading, setPpxLoading] = useState<boolean>(false);
     const [ppxError, setPpxError] = useState<string | null>(null);
 
-<<<<<<< HEAD
-
-=======
->>>>>>> fbd8d7a6
+
     const reverseGeocode = useCallback(async (lat: number, lon: number) => {
         abortRef.current?.abort();
         const ctrl = new AbortController();
@@ -177,43 +166,33 @@
     }, [city, buildPrompt, tryParseEvents]);
 
     return (
-<<<<<<< HEAD
         <div style={{position: 'relative', width: '100%', height: '100vh'}}>
-=======
-        <div style={{ position: 'relative', width: '100vw', height: '100vh' }}>
->>>>>>> fbd8d7a6
             <div style={panelStyle}>
-                <div style={{fontWeight: 600, marginBottom: 6}}>Selection</div>
+                <div style={{ fontWeight: 600, marginBottom: 6 }}>Selection</div>
                 {clicked ? (
                     <div>
                         <div>Lat: {formatNumber(clicked.lat)}</div>
                         <div>Lon: {formatNumber(clicked.lon)}</div>
-                        {loading && <div style={{marginTop: 6}}>Resolving address…</div>}
+                        {loading && <div style={{ marginTop: 6 }}>Resolving address…</div>}
                         {!loading && error && (
-                            <div style={{marginTop: 6, color: '#c0392b'}}>Error: {error}</div>
+                            <div style={{ marginTop: 6, color: '#c0392b' }}>Error: {error}</div>
                         )}
                         {!loading && !error && address && (
-                            <div style={{marginTop: 6}}>
-                                <div style={{fontWeight: 600}}>Address</div>
+                            <div style={{ marginTop: 6 }}>
+                                <div style={{ fontWeight: 600 }}>Address</div>
                                 <div>{address}</div>
-                                <div style={{marginTop: 4}}>City: {city ?? 'N/A'}</div>
+                                <div style={{ marginTop: 4 }}>City: {city ?? 'N/A'}</div>
                             </div>
                         )}
                         {city && (
-                            <div style={{marginTop: 10}}>
-                                <div style={{fontWeight: 600, marginBottom: 6}}>Timeline for {city}</div>
+                            <div style={{ marginTop: 10 }}>
+                                <div style={{ fontWeight: 600, marginBottom: 6 }}>Timeline for {city}</div>
                                 {ppxLoading && <div>Generating timeline…</div>}
                                 {!ppxLoading && ppxError && (
-                                    <div style={{color: '#c0392b'}}>Error: {ppxError}</div>
+                                    <div style={{ color: '#c0392b' }}>Error: {ppxError}</div>
                                 )}
-                                <div style={{
-                                    maxHeight: 320,
-                                    overflow: 'auto',
-                                    borderTop: '1px solid #eee',
-                                    marginTop: 6,
-                                    paddingTop: 6
-                                }}>
-                                    <Timeline ref={timelineRef}/>
+                                <div style={{ maxHeight: 320, overflow: 'auto', borderTop: '1px solid #eee', marginTop: 6, paddingTop: 6 }}>
+                                    <Timeline ref={timelineRef} />
                                 </div>
                             </div>
                         )}
@@ -228,21 +207,15 @@
                     longitude: -100,
                     latitude: 40,
                     zoom: 3.5
-<<<<<<< HEAD
-                }}
-                style={{width: 1920, height: 1080}}
-                mapStyle={MAP_STYLE}
-=======
                   }}
                   style={{ width: '100%', height: '100%' }}
                   mapStyle={MAP_STYLE}
->>>>>>> fbd8d7a6
                 onClick={onMapClick}
             >
-                <NavigationControl position="top-right"/>
+                <NavigationControl position="top-right" />
                 {clicked && (
                     <Marker longitude={clicked.lon} latitude={clicked.lat} anchor="bottom">
-                        <div style={{fontSize: 18}}>📍</div>
+                        <div style={{ fontSize: 18 }}>📍</div>
                     </Marker>
                 )}
             </MLMap>
